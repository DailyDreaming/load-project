import json
import os
import sys
import argparse
import uuid
from datetime import datetime
from pathlib import Path

from openpyxl import load_workbook


def timestamp():
    return datetime.utcnow().strftime("%Y-%m-%dT%H%M%S.%fZ")


def create_project_json(data, uuid, version, verify=False):
    project_json = {
      "describedBy": "https://schema.humancellatlas.org/type/project/14.1.0/project",
      "schema_type": "project",
      "project_core": {
        "project_short_name": data["project_core.project_short_name"][0],
        "project_title": data["project_core.project_title"][0],
        "project_description": data["project_core.project_description"][0]
      }
    }
    #### Links and Accessions
    optional_includes = ["supplementary_links",
                         "insdc_project_accessions",
                         "geo_series_accessions",
                         "insdc_study_accessions",
                         "biostudies_accessions",
                         "array_express_accessions"]
    for field in optional_includes:
        if field in data:
            if data[field][0]:
                project_json[field] = data[field][0].split('||')
            if len(data[field]) > 1:
                raise RuntimeError('This should never happen.')

    #### Contributors
    contributors = [i for i in data.get("contributors.name", []) if i]
    if contributors:
        project_json['contributors'] = []
    for i in range(len(contributors)):
        persons_role = {}
        optional_includes = ["contributors.project_role.text",
                             "contributors.project_role.ontology",
                             "contributors.project_role.ontology_label"]
        for field in optional_includes:
            if data[field][i]:
                persons_role[field.split('.')[-1]] = data[field][i]

        person = {"name": data["contributors.name"][i]}
        if persons_role:
            person["project_role"] = persons_role
        optional_includes = ["contributors.email",
                             "contributors.phone",
                             "contributors.institution",
                             "contributors.laboratory",
                             "contributors.address",
                             "contributors.country",
                             "contributors.corresponding_contributor",
                             "contributors.orcid_id"]
        for field in optional_includes:
            if data[field][i]:
                if field == "contributors.corresponding_contributor":
                    if data[field][i] == 'yes':
                        person[field.split('.')[-1]] = True
                    elif data[field][i] == 'no':
                        person[field.split('.')[-1]] = False
                    else:
                        raise RuntimeError('This should never happen.')
                else:
                    person[field.split('.')[-1]] = data[field][i]

        project_json['contributors'].append(person)

    #### Publications
    publications = [i for i in data.get("publications.title", []) if i]
    if publications:
        project_json['publications'] = []
    for i in range(len(publications)):
        publication = {"authors": data["publications.authors"][i].split('||'),
                       "title": data["publications.title"][i]}
        optional_includes = ["publications.doi",
                             "publications.pmid",
                             "publications.url"]
        for field in optional_includes:
            if data[field][i]:
                if field == "publications.pmid":
                    publication[field.split('.')[-1]] = int(data[field][i])
                else:
                    publication[field.split('.')[-1]] = data[field][i]
        project_json['publications'].append(publication)

    #### Funders
    grant_ids = [i for i in data.get("funders.grant_id", []) if i]
    if grant_ids:
        project_json['funders'] = []
    funders = []
    for i in range(len(grant_ids)):
        funder = {}
        if data["funders.grant_title"][i]:
            funder['grant_title'] = data["funders.grant_title"][i]
        if data["funders.grant_id"][i]:
            funder['grant_id'] = data["funders.grant_id"][i]
        if data["funders.organization"][i]:
            funder['organization'] = data["funders.organization"][i]
        if funder:
            funders.append(funder)
    if funders:
        project_json['funders'] = funders

    # TODO:  Determine if uuid is made special (from project name combo?).
    # TODO:  Check for previous version.
    project_json["provenance"] = {
        "document_id": uuid,
        "submission_date": version,
        "update_date": version,
        "schema_major_version": 14,
        "schema_minor_version": 1
        }
    if verify:
        print(json.dumps(project_json, indent=4))
<<<<<<< HEAD
    return project_json


def create_cell_suspension_jsons(data):
    version = timestamp()
    cell_suspension_json = {
        "describedBy": "https://schema.humancellatlas.org/type/biomaterial/13.1.1/cell_suspension",
        "schema_type": "biomaterial",
        "estimated_cell_count": round(data['estimated_cell_count'][0]),
        "biomaterial_core": {
            "biomaterial_id": data['biomaterial_core.biomaterial_id'][0],
            "biomaterial_description": data['biomaterial_core.biomaterial_description'][0],
            "ncbi_taxon_id": [
                data['biomaterial_core.ncbi_taxon_id'][0]
            ]
        },
        "genus_species": [
            {
                # "text": data['selected_cell_type.text'][0],
                "ontology_label": data["genus_species.ontology_label"][0],
                "ontology": data["genus_species.ontology"][0],
=======
    with open(f'{output_dir}/project_0.json', 'w') as f:
        f.write(json.dumps(project_json, indent=4))
    print(f'"{output_dir}/project_0.json" successfully written.')


def create_cell_suspension_jsons(data, output_dir):
    for i in range(len(data['biomaterial_core.biomaterial_id'])):
        version = timestamp()
        cell_suspension_json = {
            "describedBy": "https://schema.humancellatlas.org/type/biomaterial/13.1.1/cell_suspension",
            "schema_type": "biomaterial",
            "estimated_cell_count": round(data['estimated_cell_count'][i]),
            "biomaterial_core": {
                "biomaterial_id": data['biomaterial_core.biomaterial_id'][i],
                "biomaterial_description": data['biomaterial_core.biomaterial_description'][i],
                "ncbi_taxon_id": [
                    data['biomaterial_core.ncbi_taxon_id'][i]
                ]
            },
            "genus_species": [
                {
                    "text": data['genus_species.text'][i],
                    "ontology_label": data["genus_species.ontology_label"][i],
                    "ontology": data["genus_species.ontology"][i],
                }
            ],
            "provenance": {
                "document_id": str(uuid.uuid4()),
                "submission_date": version,
                "update_date": version,
                "schema_major_version": 14,
                "schema_minor_version": 1
>>>>>>> 18ffa32e
            }
        ],
        "provenance": {
            "document_id": str(uuid.uuid4()),
            "submission_date": version,
            "update_date": version,
            "schema_major_version": 13,
            "schema_minor_version": 3
        }
    }
    return cell_suspension_json


def is_known_divider(row_value, right_after_key_declaration):
    if 'BELOW THIS ROW' in row_value or 'below this line' in row_value:
        return True
    if right_after_key_declaration and not row_value:
        return True


def process_section(section, prefix='', verify=False):
    project_data = {}
    header_section = True
    right_after_key_declaration = False
    cells = []
    for i, row in enumerate(section.rows):

        if not header_section:
            for j, field in enumerate(cells):
                if field in project_data:
                    project_data[field].append(row[j].value)
                else:
                    project_data[field] = [row[j].value]

        row_value = row[0].value or ''
        if header_section and row_value.startswith(prefix):
            cells = [c.value[len(prefix):] if c.value.startswith(prefix) else c.value for c in row if c.value]
            right_after_key_declaration = True

        if is_known_divider(row_value, right_after_key_declaration):
            header_section = False
    if verify:
        print(json.dumps(project_data, indent=4))
    return project_data


def parse_project_data_from_xlsx(wb):
    data = process_section(section=wb['Project'], prefix='project.')
    for project_key in ['Project - Publications',
                        'Project - Publication',
                        'Project - Funders',
                        'Project - Funder',
                        'Project - Contributors',
                        'Project - Contributor']:
        try:
            data.update(process_section(section=wb[project_key], prefix='project.'))
            print(f'{project_key} found in the data.')
        except KeyError:
            print(f'{project_key} not found in the data!')
    return dict(data)


def parse_cell_suspension_data_from_xlsx(wb):
    data = process_section(section=wb['Cell suspension'], prefix='cell_suspension.')
    return data


def write_empty_links_file(output_dir):
    links = {
        'describedBy': 'https://schema.humancellatlas.org/system/1.1.5/links',
        'schema_type': 'link_bundle',
        'schema_version': '1.1.5',
        'links': []
    }
    with open(f'{output_dir}/links.json', 'w') as f:
        f.write(json.dumps(links, indent=4))
    print(f'"{output_dir}/links.json" successfully written.')


def add_matrix_file(accessions, matrix_dir, uuid_, out_dir):
    for acc in accessions:
        p = Path(matrix_dir) / acc
        matching_files = [f for f in p.iterdir() if f.exists() and f.name.startswith(acc) and f.name.endswith('csv.gz')]
        print(f'Matching files: {matching_files}')
        # TODO: parameterize 'homo_sapiens' to allow for other species
        matching_files[0].rename(Path(out_dir) / f'{uuid_}.homo_sapiens.csv.zip')


def run(uuid_, xlsx, output_dir, matrix_dir=None):
    if not os.path.exists(output_dir):
        os.makedirs(output_dir, exist_ok=True)

    wb = load_workbook(xlsx)

    project_data = parse_project_data_from_xlsx(wb)
    project_json = create_project_json(project_data, uuid=uuid_, version=timestamp())
    with open(f'{output_dir}/project_0.json', 'w') as f:
        f.write(json.dumps(project_json, indent=4))
    print(f'"{output_dir}/project_0.json" successfully written.')

    cell_suspension_data = parse_cell_suspension_data_from_xlsx(wb)
    cell_json = create_cell_suspension_jsons(cell_suspension_data)
    with open(f'{output_dir}/cell_suspension_0.json', 'w') as f:
        f.write(json.dumps(cell_json, indent=4))
    print(f'"{output_dir}/cell_suspension_0.json" successfully written.')

    write_empty_links_file(output_dir)

    if matrix_dir:
        add_matrix_file(project_json['geo_series_accessions'], matrix_dir, uuid_, output_dir)


def main(argv):
    parser = argparse.ArgumentParser(description='Turn an xlsx file into a project.json file.')
    parser.add_argument("--uuid", type=str,
                        default="4d6f6c96-2a83-43d8-8fe1-0f53bffd4674",  # TODO: Delete this.
                        help="The project UUID.")
    parser.add_argument("--xlsx", type=str,
                        default='data/test_project_000.xlsx',  # TODO: Delete this.
                        help="Path to an xlsx (excel) file.")
    parser.add_argument("--output_dir", type=str,
                        default='bundle',
                        help="Path to an output directory.")
    parser.add_argument("--matrix_dir", type=str,
                        help="Path to a directory with the")

    args = parser.parse_args(argv)
    run(args.uuid, args.xlsx, args.output_dir, args.matrix_dir)


if __name__ == "__main__":
    main(sys.argv[1:])<|MERGE_RESOLUTION|>--- conflicted
+++ resolved
@@ -122,7 +122,6 @@
         }
     if verify:
         print(json.dumps(project_json, indent=4))
-<<<<<<< HEAD
     return project_json
 
 
@@ -141,43 +140,9 @@
         },
         "genus_species": [
             {
-                # "text": data['selected_cell_type.text'][0],
+                 "text": data['genus_species.text'][0],
                 "ontology_label": data["genus_species.ontology_label"][0],
                 "ontology": data["genus_species.ontology"][0],
-=======
-    with open(f'{output_dir}/project_0.json', 'w') as f:
-        f.write(json.dumps(project_json, indent=4))
-    print(f'"{output_dir}/project_0.json" successfully written.')
-
-
-def create_cell_suspension_jsons(data, output_dir):
-    for i in range(len(data['biomaterial_core.biomaterial_id'])):
-        version = timestamp()
-        cell_suspension_json = {
-            "describedBy": "https://schema.humancellatlas.org/type/biomaterial/13.1.1/cell_suspension",
-            "schema_type": "biomaterial",
-            "estimated_cell_count": round(data['estimated_cell_count'][i]),
-            "biomaterial_core": {
-                "biomaterial_id": data['biomaterial_core.biomaterial_id'][i],
-                "biomaterial_description": data['biomaterial_core.biomaterial_description'][i],
-                "ncbi_taxon_id": [
-                    data['biomaterial_core.ncbi_taxon_id'][i]
-                ]
-            },
-            "genus_species": [
-                {
-                    "text": data['genus_species.text'][i],
-                    "ontology_label": data["genus_species.ontology_label"][i],
-                    "ontology": data["genus_species.ontology"][i],
-                }
-            ],
-            "provenance": {
-                "document_id": str(uuid.uuid4()),
-                "submission_date": version,
-                "update_date": version,
-                "schema_major_version": 14,
-                "schema_minor_version": 1
->>>>>>> 18ffa32e
             }
         ],
         "provenance": {
